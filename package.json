{
    "name": "rangetouch",
<<<<<<< HEAD
    "version": "2.0.0",
=======
    "version": "1.0.6",
>>>>>>> 4a4d9d0d
    "description": "A super tiny library to make input type='range' sliders work better on touch devices",
    "homepage": "https://rangetouch.com",
    "author": "Sam Potts <sam@potts.es>",
    "license": "MIT",
    "main": "src/js/rangetouch.js",
<<<<<<< HEAD
=======
    "browserslist": [
        "> 1%"
    ],
>>>>>>> 4a4d9d0d
    "keywords": [
        "range",
        "slider",
        "rangetouch"
    ],
    "repository": {
        "type": "git",
        "url": "git://github.com/sampotts/rangetouch.git"
    },
    "bugs": {
        "url": "https://github.com/sampotts/rangetouch/issues"
    },
    "directories": {
        "doc": "docs"
    },
    "scripts": {
        "test": "echo \"Error: no test specified\" && exit 1"
    },
<<<<<<< HEAD
    "dependencies": {},
    "devDependencies": {
        "@babel/core": "^7.1.5",
        "@babel/preset-env": "^7.1.5",
        "babel-eslint": "^10.0.1",
        "babel-preset-minify": "^0.5.0",
        "eslint": "^5.8.0",
        "eslint-config-airbnb-base": "^13.1.0",
        "eslint-config-prettier": "^3.1.0",
        "eslint-plugin-import": "^2.14.0",
        "gulp": "^3.9.1",
        "gulp-autoprefixer": "^6.0.0",
        "gulp-better-rollup": "^3.4.0",
        "gulp-clean-css": "^3.10.0",
        "gulp-concat": "^2.6.1",
        "gulp-less": "^4.0.1",
        "gulp-open": "^3.0.1",
        "gulp-rename": "^1.4.0",
        "gulp-replace": "^1.0.0",
        "gulp-s3": "^0.11.0",
        "gulp-size": "^3.0.0",
        "gulp-sourcemaps": "^2.6.4",
        "gulp-svgmin": "^2.1.0",
        "gulp-svgstore": "^7.0.0",
        "gulp-uglify-es": "^1.0.4",
        "gulp-util": "^3.0.8",
        "prettier-eslint": "^8.8.2",
        "prettier-stylelint": "^0.4.2",
        "rollup-plugin-babel": "^4.0.3",
        "rollup-plugin-commonjs": "^9.2.0",
        "rollup-plugin-node-resolve": "^3.4.0",
        "rollup-plugin-replace": "^2.1.0",
        "rollup-plugin-uglify": "^6.0.0",
        "run-sequence": "^2.2.1",
        "stylelint": "^9.7.1",
        "stylelint-config-prettier": "^4.0.0",
        "stylelint-config-recommended": "^2.1.0",
        "stylelint-order": "^1.0.0"
=======
    "author": "Sam Potts <sam@potts.es>",
    "dependencies": {},
    "devDependencies": {
        "aws-sdk": "^2.400.0",
        "eslint": "^5.13.0",
        "eslint-config-airbnb-base": "^13.1.0",
        "eslint-config-prettier": "^4.0.0",
        "eslint-plugin-import": "^2.16.0",
        "fancy-log": "^1.3.3",
        "gulp": "^4.0.0",
        "gulp-autoprefixer": "^6.0.0",
        "gulp-awspublish": "^4.0.0",
        "gulp-clean-css": "^4.0.0",
        "gulp-concat": "^2.6.1",
        "gulp-less": "^4.0.1",
        "gulp-open": "^3.0.1",
        "gulp-plumber": "^1.2.1",
        "gulp-rename": "^1.4.0",
        "gulp-replace": "^1.0.0",
        "gulp-size": "^3.0.0",
        "gulp-svgmin": "^2.1.0",
        "gulp-svgstore": "^7.0.1",
        "gulp-terser": "^1.1.7",
        "gulp-util": "^3.0.8"
>>>>>>> 4a4d9d0d
    }
}<|MERGE_RESOLUTION|>--- conflicted
+++ resolved
@@ -1,21 +1,14 @@
 {
     "name": "rangetouch",
-<<<<<<< HEAD
-    "version": "2.0.0",
-=======
-    "version": "1.0.6",
->>>>>>> 4a4d9d0d
+    "version": "2.0.0-beta.1",
     "description": "A super tiny library to make input type='range' sliders work better on touch devices",
     "homepage": "https://rangetouch.com",
     "author": "Sam Potts <sam@potts.es>",
     "license": "MIT",
     "main": "src/js/rangetouch.js",
-<<<<<<< HEAD
-=======
     "browserslist": [
         "> 1%"
     ],
->>>>>>> 4a4d9d0d
     "keywords": [
         "range",
         "slider",
@@ -34,33 +27,35 @@
     "scripts": {
         "test": "echo \"Error: no test specified\" && exit 1"
     },
-<<<<<<< HEAD
     "dependencies": {},
     "devDependencies": {
-        "@babel/core": "^7.1.5",
-        "@babel/preset-env": "^7.1.5",
+        "aws-sdk": "^2.400.0",
+        "@babel/core": "^7.2.2",
+        "@babel/preset-env": "^7.3.1",
         "babel-eslint": "^10.0.1",
         "babel-preset-minify": "^0.5.0",
-        "eslint": "^5.8.0",
+        "eslint": "^5.13.0",
         "eslint-config-airbnb-base": "^13.1.0",
-        "eslint-config-prettier": "^3.1.0",
-        "eslint-plugin-import": "^2.14.0",
-        "gulp": "^3.9.1",
+        "eslint-config-prettier": "^4.0.0",
+        "eslint-plugin-import": "^2.16.0",
+        "fancy-log": "^1.3.3",
+        "gulp": "^4.0.0",
         "gulp-autoprefixer": "^6.0.0",
+        "gulp-awspublish": "^4.0.0",
         "gulp-better-rollup": "^3.4.0",
-        "gulp-clean-css": "^3.10.0",
+        "gulp-clean-css": "^4.0.0",
         "gulp-concat": "^2.6.1",
         "gulp-less": "^4.0.1",
         "gulp-open": "^3.0.1",
+        "gulp-plumber": "^1.2.1",
         "gulp-rename": "^1.4.0",
         "gulp-replace": "^1.0.0",
         "gulp-s3": "^0.11.0",
         "gulp-size": "^3.0.0",
         "gulp-sourcemaps": "^2.6.4",
         "gulp-svgmin": "^2.1.0",
-        "gulp-svgstore": "^7.0.0",
-        "gulp-uglify-es": "^1.0.4",
-        "gulp-util": "^3.0.8",
+        "gulp-svgstore": "^7.0.1",
+        "gulp-terser": "^1.1.7",
         "prettier-eslint": "^8.8.2",
         "prettier-stylelint": "^0.4.2",
         "rollup-plugin-babel": "^4.0.3",
@@ -73,31 +68,5 @@
         "stylelint-config-prettier": "^4.0.0",
         "stylelint-config-recommended": "^2.1.0",
         "stylelint-order": "^1.0.0"
-=======
-    "author": "Sam Potts <sam@potts.es>",
-    "dependencies": {},
-    "devDependencies": {
-        "aws-sdk": "^2.400.0",
-        "eslint": "^5.13.0",
-        "eslint-config-airbnb-base": "^13.1.0",
-        "eslint-config-prettier": "^4.0.0",
-        "eslint-plugin-import": "^2.16.0",
-        "fancy-log": "^1.3.3",
-        "gulp": "^4.0.0",
-        "gulp-autoprefixer": "^6.0.0",
-        "gulp-awspublish": "^4.0.0",
-        "gulp-clean-css": "^4.0.0",
-        "gulp-concat": "^2.6.1",
-        "gulp-less": "^4.0.1",
-        "gulp-open": "^3.0.1",
-        "gulp-plumber": "^1.2.1",
-        "gulp-rename": "^1.4.0",
-        "gulp-replace": "^1.0.0",
-        "gulp-size": "^3.0.0",
-        "gulp-svgmin": "^2.1.0",
-        "gulp-svgstore": "^7.0.1",
-        "gulp-terser": "^1.1.7",
-        "gulp-util": "^3.0.8"
->>>>>>> 4a4d9d0d
     }
 }