--- conflicted
+++ resolved
@@ -2,46 +2,38 @@
 // Gulp build script
 // ==========================================================================
 
-<<<<<<< HEAD
-const fs = require('fs');
 const path = require('path');
 const gulp = require('gulp');
-const gutil = require('gulp-util');
-const concat = require('gulp-concat');
+
+// CSS
 const less = require('gulp-less');
 const clean = require('gulp-clean-css');
-const run = require('run-sequence');
-=======
-const path = require('path');
-const gulp = require('gulp');
-const plumber = require('gulp-plumber');
-const concat = require('gulp-concat');
+const prefix = require('gulp-autoprefixer');
+
+// JavaScript
 const terser = require('gulp-terser');
-const less = require('gulp-less');
-const clean = require('gulp-clean-css');
->>>>>>> 4a4d9d0d
-const prefix = require('gulp-autoprefixer');
-const svgstore = require('gulp-svgstore');
-const svgmin = require('gulp-svgmin');
-const rename = require('gulp-rename');
-<<<<<<< HEAD
-const s3 = require('gulp-s3');
-const replace = require('gulp-replace');
-const open = require('gulp-open');
-const size = require('gulp-size');
 const rollup = require('gulp-better-rollup');
 const babel = require('rollup-plugin-babel');
 const commonjs = require('rollup-plugin-commonjs');
 const resolve = require('rollup-plugin-node-resolve');
 const sourcemaps = require('gulp-sourcemaps');
-const uglify = require('gulp-uglify-es').default;
-=======
+
+// SVGs
+const svgstore = require('gulp-svgstore');
+const svgmin = require('gulp-svgmin');
+
+// Utils
+const plumber = require('gulp-plumber');
+const concat = require('gulp-concat');
+const rename = require('gulp-rename');
 const replace = require('gulp-replace');
-const open = require('gulp-open');
 const size = require('gulp-size');
+const log = require('fancy-log');
+
+// Deployment
 const aws = require('aws-sdk');
 const publish = require('gulp-awspublish');
-const log = require('fancy-log');
+const open = require('gulp-open');
 
 const pkg = require('./package.json');
 const bundles = require('./bundles.json');
@@ -61,7 +53,6 @@
         }),
     });
 });
->>>>>>> 4a4d9d0d
 
 const root = __dirname;
 const paths = {
@@ -95,19 +86,6 @@
     js: [],
     sprite: [],
 };
-
-<<<<<<< HEAD
-// Load json
-const loadJSON = path => {
-    try {
-        return JSON.parse(fs.readFileSync(path));
-    } catch (err) {
-        return {};
-    }
-};
-
-// Fetch bundles from JSON
-const bundles = loadJSON(path.join(root, 'bundles.json'));
 
 // Babel config
 const babelrc = {
@@ -130,12 +108,10 @@
 // Formats to build
 const formats = {
     es: {
-        format: 'es',
         ext: 'mjs',
         polyfill: false,
     },
     umd: {
-        format: 'umd',
         ext: 'js',
         polyfill: false,
     },
@@ -146,87 +122,41 @@
 const build = {
     js: (files, bundle) => {
         Object.entries(formats).forEach(([format, task]) => {
-            Object.keys(files).forEach(file => {
-                const name = `js:${format}:${file}`;
+            Object.keys(files).forEach(key => {
+                const name = `js-${key}`;
                 tasks.js.push(name);
 
-                gulp.task(name, () =>
-                    gulp
-                        .src(bundles[bundle].js[file])
-                        .pipe(concat(file))
+                gulp.task(name, () => {
+                    return gulp
+                        .src(bundles[bundle].js[key])
+                        .pipe(plumber())
+                        .pipe(concat(key))
                         .pipe(sourcemaps.init())
                         .pipe(
                             rollup(
                                 {
-                                    plugins: [
-                                        resolve(),
-                                        commonjs(),
-                                        babel(babelrc),
-                                    ],
+                                    plugins: [resolve(), commonjs(), babel(babelrc)],
                                 },
                                 {
                                     name: namespace,
                                     // exports: 'named',
-                                    format: task.format,
+                                    format,
                                 },
                             ),
                         )
-                        .pipe(uglify())
+                        .pipe(terser())
                         .pipe(
                             rename({
                                 extname: `.${task.ext}`,
                             }),
                         )
                         .pipe(size(sizeOptions))
-                        .pipe(sourcemaps.write(''))
-                        .pipe(
-                            size({
-                                showFiles: true,
-                                gzip: true,
-                            }),
-                        )
-                        .pipe(gulp.dest(paths[bundle].output)),
-                );
-=======
-const build = {
-    js: (files, bundle) => {
-        Object.keys(files).forEach(key => {
-            const name = `js-${key}`;
-            tasks.js.push(name);
-
-            gulp.task(name, () => {
-                return gulp
-                    .src(bundles[bundle].js[key])
-                    .pipe(plumber())
-                    .pipe(concat(key))
-                    .pipe(terser())
-                    .pipe(
-                        size({
-                            showFiles: true,
-                            gzip: true,
-                        }),
-                    )
-                    .pipe(gulp.dest(paths[bundle].output));
->>>>>>> 4a4d9d0d
+                        .pipe(gulp.dest(paths[bundle].output));
+                });
             });
         });
     },
     less: (files, bundle) => {
-<<<<<<< HEAD
-        Object.keys(files).forEach(file => {
-            const name = `less:${file}`;
-            tasks.less.push(name);
-
-            gulp.task(name, () =>
-                gulp
-                    .src(bundles[bundle].less[file])
-                    .pipe(less())
-                    .on('error', gutil.log)
-                    .pipe(concat(file))
-                    .pipe(
-                        prefix(['last 2 versions'], {
-                            cascade: true,
-=======
         Object.keys(files).forEach(key => {
             const name = `less-${key}`;
             tasks.less.push(name);
@@ -239,29 +169,10 @@
                     .pipe(
                         prefix(browserslist, {
                             cascade: false,
->>>>>>> 4a4d9d0d
                         }),
                     )
                     .pipe(clean())
-                    .pipe(
-                        size({
-                            showFiles: true,
-                            gzip: true,
-                        }),
-                    )
-<<<<<<< HEAD
-                    .pipe(gulp.dest(paths[bundle].output)),
-            );
-        });
-    },
-    sprite: bundle => {
-        const name = `sprite:${bundle}`;
-        tasks.sprite.push(name);
-
-        // Process Icons
-        gulp.task(name, () =>
-            gulp
-=======
+                    .pipe(size(sizeOptions))
                     .pipe(gulp.dest(paths[bundle].output));
             });
         });
@@ -273,7 +184,6 @@
         // Process Icons
         gulp.task(name, () => {
             return gulp
->>>>>>> 4a4d9d0d
                 .src(paths[bundle].src.sprite)
                 .pipe(
                     svgmin({
@@ -287,26 +197,12 @@
                 .pipe(svgstore())
                 .pipe(
                     rename({
-<<<<<<< HEAD
-                        basename: bundle == 'rangetouch' ? 'sprite' : bundle,
-=======
                         basename: bundle === 'rangetouch' ? 'sprite' : bundle,
->>>>>>> 4a4d9d0d
                     }),
                 )
-                .pipe(
-                    size({
-                        showFiles: true,
-                        gzip: true,
-                    }),
-                )
-<<<<<<< HEAD
-                .pipe(gulp.dest(paths[bundle].output)),
-        );
-=======
+                .pipe(size(sizeOptions))
                 .pipe(gulp.dest(paths[bundle].output));
         });
->>>>>>> 4a4d9d0d
     },
 };
 
@@ -319,18 +215,7 @@
 build.sprite('docs');
 
 // Build all JS
-<<<<<<< HEAD
-gulp.task('js', () => {
-    run(tasks.js);
-});
-
-// Build SASS (for testing, default is LESS)
-gulp.task('sass', () => {
-    run(tasks.sass);
-});
-=======
 gulp.task('js', gulp.parallel(...tasks.js));
->>>>>>> 4a4d9d0d
 
 // Watch for file changes
 gulp.task('watch', () => {
@@ -344,111 +229,12 @@
 });
 
 // Default gulp task
-<<<<<<< HEAD
-gulp.task('default', () => {
-    run(tasks.js, tasks.less, tasks.sprite, 'watch');
-});
-=======
 gulp.task('default', gulp.parallel(...tasks.js, ...tasks.less, ...tasks.sprite, 'watch'));
->>>>>>> 4a4d9d0d
 
 // Publish a version to CDN and docs
 // --------------------------------------------
 
 // Some options
-<<<<<<< HEAD
-const aws = loadJSON(path.join(root, 'aws.json'));
-const { version } = loadJSON(path.join(root, 'package.json'));
-const maxAge = 31536000; // seconds 1 year
-const options = {
-    cdn: {
-        headers: {
-            'Cache-Control': `max-age=${maxAge}`,
-            Vary: 'Accept-Encoding',
-        },
-    },
-    docs: {
-        headers: {
-            'Cache-Control':
-                'public, must-revalidate, proxy-revalidate, max-age=0',
-            Vary: 'Accept-Encoding',
-        },
-    },
-};
-
-// If aws is setup
-if ('cdn' in aws) {
-    const regex = '(\\d+\\.)?(\\d+\\.)?(\\*|\\d+)';
-    const cdnpath = new RegExp(`${aws.cdn.domain}/${regex}`, 'gi');
-    const semver = new RegExp(`v${regex}`, 'gi');
-    const localpath = new RegExp('(../)?dist', 'gi');
-
-    // Publish version to CDN bucket
-    gulp.task('cdn', () => {
-        console.log(`Uploading ${version} to ${aws.cdn.bucket}`);
-
-        // Upload to CDN
-        gulp.src(paths.upload)
-            .pipe(
-                size({
-                    showFiles: true,
-                    gzip: true,
-                }),
-            )
-            .pipe(
-                rename(path => {
-                    path.dirname = path.dirname.replace('.', version);
-                }),
-            )
-            .pipe(s3(aws.cdn, options.cdn));
-    });
-
-    // Publish to Docs bucket
-    gulp.task('docs', () => {
-        console.log(`Uploading ${version} docs to ${aws.docs.bucket}`);
-
-        // Replace versioned files in readme.md
-        gulp.src([`${root}/readme.md`])
-            .pipe(replace(cdnpath, `${aws.cdn.domain}/${version}`))
-            .pipe(gulp.dest(root));
-
-        // Replace versioned files in rangetouch.js
-        gulp.src(path.join(root, 'src/js/rangetouch.js'))
-            .pipe(replace(semver, `v${version}`))
-            .pipe(gulp.dest(path.join(root, 'src/js/')));
-
-        // Replace local file paths with remote paths in docs
-        // e.g. "../dist/rangetouch.js" to "https://cdn.rangetouch.com/x.x.x/rangetouch.js"
-        gulp.src([`${paths.docs.root}*.html`])
-            .pipe(replace(localpath, `https://${aws.cdn.domain}/${version}`))
-            .pipe(s3(aws.docs, options.docs));
-
-        // Upload error.html to cdn (as well as docs site)
-        gulp.src([`${paths.docs.root}error.html`])
-            .pipe(replace(localpath, `https://${aws.cdn.domain}/${version}`))
-            .pipe(s3(aws.cdn, options.docs));
-    });
-
-    // Open the docs site to check it's sweet
-    gulp.task('open', () => {
-        console.log(`Opening ${aws.docs.bucket}...`);
-
-        // A file must be specified or gulp will skip the task
-        // Doesn't matter which file since we set the URL above
-        // Weird, I know...
-        gulp.src([`${paths.docs.root}index.html`]).pipe(
-            open('', {
-                url: `https://${aws.docs.bucket}`,
-            }),
-        );
-    });
-
-    // Do everything
-    gulp.task('publish', () => {
-        run(tasks.js, tasks.less, tasks.sprite, 'cdn', 'docs');
-    });
-}
-=======
 const maxAge = 31536000; // seconds 1 year
 const headers = {
     cdn: {
@@ -561,5 +347,4 @@
 });
 
 // Do everything
-gulp.task('publish', gulp.series(gulp.parallel(...tasks.js, ...tasks.less, ...tasks.sprite), 'cdn', 'docs'));
->>>>>>> 4a4d9d0d
+gulp.task('publish', gulp.series(gulp.parallel(...tasks.js, ...tasks.less, ...tasks.sprite), 'cdn', 'docs'));